import ast
from evalidate import Expr, base_eval_model, EvalException

SAFE = base_eval_model.clone()
<<<<<<< HEAD
# deny ALL functions / attributes depending on evalidate version
if hasattr(SAFE, "funcs"):
    SAFE.funcs.clear()
    SAFE.names.clear()
    if hasattr(SAFE, "allowed_nodes"):
        SAFE.allowed_nodes.update({
            "Expression", "BoolOp", "BinOp", "UnaryOp", "Compare",
            "Name", "Load", "Constant",
            "And", "Or", "Not", "Eq", "NotEq", "Lt", "LtE", "Gt", "GtE",
        })
else:
    SAFE.allowed_functions = []
    SAFE.imported_functions = {}
    SAFE.attributes = []
    SAFE.nodes = [
        "Expression", "BoolOp", "BinOp", "UnaryOp", "Compare", "Name", "Load",
        "Constant", "And", "Or", "Not", "Eq", "NotEq", "Lt", "LtE", "Gt", "GtE",
    ]
=======
SAFE.allowed_functions = []
SAFE.imported_functions = {}
SAFE.attributes = []
SAFE.nodes = [
    'Expression', 'BoolOp', 'BinOp', 'UnaryOp', 'Compare', 'Name', 'Load',
    'Constant', 'And', 'Or', 'Not', 'Eq', 'NotEq', 'Lt', 'LtE', 'Gt', 'GtE'
]
>>>>>>> 661e5438

ALLOWED = (
    ast.Expression, ast.BoolOp, ast.BinOp, ast.UnaryOp, ast.Compare,
    ast.Name, ast.Load, ast.Constant, ast.And, ast.Or, ast.Not,
    ast.Eq, ast.NotEq, ast.Lt, ast.LtE, ast.Gt, ast.GtE,
)
<<<<<<< HEAD
_AST_CACHE: dict[str, ast.AST] = {}
=======
>>>>>>> 661e5438

def _compile(expr: str) -> ast.AST:
    """Parse once & cache the tree."""
    if expr not in _AST_CACHE:
        tree = ast.parse(expr, mode="eval")
        for n in ast.walk(tree):
            if not isinstance(n, ALLOWED):
                raise ValueError(f"Disallowed node {type(n).__name__}")
        _AST_CACHE[expr] = tree
    return _AST_CACHE[expr]

def safe_eval(expr: str, ctx: dict) -> bool:
    tree = _compile(expr)
    try:
        return bool(Expr(tree, model=SAFE).eval(ctx))
    except EvalException:
        return False<|MERGE_RESOLUTION|>--- conflicted
+++ resolved
@@ -2,7 +2,7 @@
 from evalidate import Expr, base_eval_model, EvalException
 
 SAFE = base_eval_model.clone()
-<<<<<<< HEAD
+
 # deny ALL functions / attributes depending on evalidate version
 if hasattr(SAFE, "funcs"):
     SAFE.funcs.clear()
@@ -21,25 +21,16 @@
         "Expression", "BoolOp", "BinOp", "UnaryOp", "Compare", "Name", "Load",
         "Constant", "And", "Or", "Not", "Eq", "NotEq", "Lt", "LtE", "Gt", "GtE",
     ]
-=======
-SAFE.allowed_functions = []
-SAFE.imported_functions = {}
-SAFE.attributes = []
-SAFE.nodes = [
-    'Expression', 'BoolOp', 'BinOp', 'UnaryOp', 'Compare', 'Name', 'Load',
-    'Constant', 'And', 'Or', 'Not', 'Eq', 'NotEq', 'Lt', 'LtE', 'Gt', 'GtE'
-]
->>>>>>> 661e5438
+
 
 ALLOWED = (
     ast.Expression, ast.BoolOp, ast.BinOp, ast.UnaryOp, ast.Compare,
     ast.Name, ast.Load, ast.Constant, ast.And, ast.Or, ast.Not,
     ast.Eq, ast.NotEq, ast.Lt, ast.LtE, ast.Gt, ast.GtE,
 )
-<<<<<<< HEAD
+
 _AST_CACHE: dict[str, ast.AST] = {}
-=======
->>>>>>> 661e5438
+
 
 def _compile(expr: str) -> ast.AST:
     """Parse once & cache the tree."""
